[pytest]
<<<<<<< HEAD
markers =
    integration: marks tests as integration tests requiring external services > pytest.ini
=======
testpaths = tests
python_files = test_*.py
python_classes = Test*
python_functions = test_*

log_cli = true
log_cli_level = INFO
>>>>>>> b94a9680
<|MERGE_RESOLUTION|>--- conflicted
+++ resolved
@@ -1,13 +1,11 @@
 [pytest]
-<<<<<<< HEAD
-markers =
-    integration: marks tests as integration tests requiring external services > pytest.ini
-=======
 testpaths = tests
 python_files = test_*.py
 python_classes = Test*
 python_functions = test_*
 
+markers =
+    integration: marks tests as integration tests requiring external services
+
 log_cli = true
-log_cli_level = INFO
->>>>>>> b94a9680
+log_cli_level = INFO